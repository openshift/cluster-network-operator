apiVersion: apps/v1
kind: Deployment
metadata:
  name: network-operator
  namespace: openshift-network-operator
  labels:
    name: network-operator
spec:
  selector:
    matchLabels:
      name: network-operator
  template:
    metadata:
      labels:
        name: network-operator
    spec:
      containers:
      - name: network-operator
<<<<<<< HEAD
        image: quay.io/openshift/origin-cluster-network-operator:latest
=======
        image: quay.io/openshift/origin-cluster-network-operator:4.6
>>>>>>> 5cadc287
        command:
        - "/usr/bin/cluster-network-operator"
        - "--url-only-kubeconfig=/etc/kubernetes/kubeconfig"
        resources:
          requests:
            cpu: 10m
            memory: 50Mi
        env:
        - name: RELEASE_VERSION
          value: "0.0.1-snapshot"
        - name: SDN_IMAGE
          value: "quay.io/openshift/origin-sdn:latest"
        - name: KUBE_PROXY_IMAGE
          value: "quay.io/openshift/origin-kube-proxy:latest"
        - name: KUBE_RBAC_PROXY_IMAGE
          value: "quay.io/openshift/origin-kube-rbac-proxy:latest"
        - name: MULTUS_IMAGE
<<<<<<< HEAD
          value: "quay.io/openshift/origin-multus-cni:latest"
        - name: MULTUS_ADMISSION_CONTROLLER_IMAGE
          value: "quay.io/openshift/origin-multus-admission-controller:latest"
        - name: CNI_PLUGINS_IMAGE
          value: "quay.io/openshift/origin-container-networking-plugins:latest"
        - name: WHEREABOUTS_CNI_IMAGE
          value: "quay.io/openshift/origin-multus-whereabouts-ipam-cni:latest"
        - name: ROUTE_OVERRRIDE_CNI_IMAGE
          value: "quay.io/openshift/origin-multus-route-override-cni:latest"
        - name: OVN_IMAGE
          value: "quay.io/openshift/origin-ovn-kubernetes:latest"
=======
          value: "quay.io/openshift/origin-multus-cni:4.6"
        - name: MULTUS_ADMISSION_CONTROLLER_IMAGE
          value: "quay.io/openshift/origin-multus-admission-controller:4.6"
        - name: CNI_PLUGINS_IMAGE
          value: "quay.io/openshift/origin-container-networking-plugins:4.6"
        - name: WHEREABOUTS_CNI_IMAGE
          value: "quay.io/openshift/origin-multus-whereabouts-ipam-cni:4.6"
        - name: ROUTE_OVERRRIDE_CNI_IMAGE
          value: "quay.io/openshift/origin-multus-route-override-cni:4.6"
        - name: OVN_IMAGE
          value: "quay.io/openshift/origin-ovn-kubernetes:4.6"
>>>>>>> 5cadc287
        - name: OVN_NB_RAFT_ELECTION_TIMER
          value: "10000"
        - name: OVN_SB_RAFT_ELECTION_TIMER
          value: "16000"
        - name: OVN_NORTHD_PROBE_INTERVAL
          value: "5000"
        - name: OVN_CONTROLLER_INACTIVITY_PROBE
          value: "30000"
        - name: KURYR_DAEMON_IMAGE
          value: "quay.io/openshift/origin-kuryr-cni:latest"
        - name: KURYR_CONTROLLER_IMAGE
          value: "quay.io/openshift/origin-kuryr-controller:latest"
        - name: NETWORK_METRICS_DAEMON_IMAGE
          value: "quay.io/openshift/origin-network-metrics-daemon:latest"
        - name: POD_NAME
          valueFrom:
            fieldRef:
              fieldPath: metadata.name
        terminationMessagePolicy: FallbackToLogsOnError
        volumeMounts:
        - mountPath: /etc/kubernetes/kubeconfig
          name: host-kubeconfig
          readOnly: true
      hostNetwork: true
      nodeSelector:
        node-role.kubernetes.io/master: ""
      priorityClassName: "system-cluster-critical"
      volumes:
        - name: host-kubeconfig
          hostPath:
            path: /etc/kubernetes/kubeconfig
      restartPolicy: Always
      securityContext:
        runAsNonRoot: true
        runAsUser: 65534
      tolerations:
      - key: "node-role.kubernetes.io/master"
        operator: Exists
        effect: NoSchedule
      - key: "node.kubernetes.io/not-ready"
        operator: Exists
        effect: NoSchedule
      - key: node.kubernetes.io/network-unavailable
        operator: Exists
        effect: NoSchedule<|MERGE_RESOLUTION|>--- conflicted
+++ resolved
@@ -16,11 +16,7 @@
     spec:
       containers:
       - name: network-operator
-<<<<<<< HEAD
         image: quay.io/openshift/origin-cluster-network-operator:latest
-=======
-        image: quay.io/openshift/origin-cluster-network-operator:4.6
->>>>>>> 5cadc287
         command:
         - "/usr/bin/cluster-network-operator"
         - "--url-only-kubeconfig=/etc/kubernetes/kubeconfig"
@@ -38,7 +34,6 @@
         - name: KUBE_RBAC_PROXY_IMAGE
           value: "quay.io/openshift/origin-kube-rbac-proxy:latest"
         - name: MULTUS_IMAGE
-<<<<<<< HEAD
           value: "quay.io/openshift/origin-multus-cni:latest"
         - name: MULTUS_ADMISSION_CONTROLLER_IMAGE
           value: "quay.io/openshift/origin-multus-admission-controller:latest"
@@ -50,20 +45,7 @@
           value: "quay.io/openshift/origin-multus-route-override-cni:latest"
         - name: OVN_IMAGE
           value: "quay.io/openshift/origin-ovn-kubernetes:latest"
-=======
-          value: "quay.io/openshift/origin-multus-cni:4.6"
-        - name: MULTUS_ADMISSION_CONTROLLER_IMAGE
-          value: "quay.io/openshift/origin-multus-admission-controller:4.6"
-        - name: CNI_PLUGINS_IMAGE
-          value: "quay.io/openshift/origin-container-networking-plugins:4.6"
-        - name: WHEREABOUTS_CNI_IMAGE
-          value: "quay.io/openshift/origin-multus-whereabouts-ipam-cni:4.6"
-        - name: ROUTE_OVERRRIDE_CNI_IMAGE
-          value: "quay.io/openshift/origin-multus-route-override-cni:4.6"
-        - name: OVN_IMAGE
-          value: "quay.io/openshift/origin-ovn-kubernetes:4.6"
->>>>>>> 5cadc287
-        - name: OVN_NB_RAFT_ELECTION_TIMER
+       - name: OVN_NB_RAFT_ELECTION_TIMER
           value: "10000"
         - name: OVN_SB_RAFT_ELECTION_TIMER
           value: "16000"
